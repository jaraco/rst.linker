--- conflicted
+++ resolved
@@ -11,24 +11,17 @@
 	Intended Audience :: Developers
 	License :: OSI Approved :: MIT License
 	Programming Language :: Python :: 3
-<<<<<<< HEAD
+	Programming Language :: Python :: 3 :: Only
 	Framework :: Sphinx :: Extension
-=======
-	Programming Language :: Python :: 3 :: Only
->>>>>>> 1311ceca
 
 [options]
 packages = find:
 include_package_data = true
 python_requires = >=3.6
 install_requires =
-<<<<<<< HEAD
 	python-dateutil
 	importlib_metadata; python_version < "3.8"
-setup_requires = setuptools_scm >= 1.15.0
-=======
 setup_requires = setuptools_scm[toml] >= 3.4.1
->>>>>>> 1311ceca
 
 [options.extras_require]
 testing =
