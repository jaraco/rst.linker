--- conflicted
+++ resolved
@@ -1,12 +1,7 @@
 [metadata]
-<<<<<<< HEAD
-license_file = LICENSE
-name = rst.linker
-=======
 license_files =
 	LICENSE
-name = skeleton
->>>>>>> 86efb884
+name = rst.linker
 author = Jason R. Coombs
 author_email = jaraco@jaraco.com
 description = Tools for adding metadata and hyperlinks to reStructuredText
